% r2b2.m
% Author: Max Fisher

function r2b2(audio_filename, audio_directory, data_output_directory)
	if nargin < 2
		audio_directory = '.';
	end
	if nargin < 3
		output_data = 0;
	else
		output_data = 1;
	end

	audio_file_path = strcat(audio_directory, '/', audio_filename);
	[audio_data, audio_sample_rate] = audioread(audio_file_path);

	% give audio to feature class
	feature1 = odf_klapuri;
	feature1.initialise(audio_data, audio_sample_rate, ...
		'klapuris_feature');

	feature1.compute_feature;

	% make a tempo_phase estimator for each channel of feature1, since
	% each channel is analysed independently
<<<<<<< HEAD
	tp_estimator = cell(feature1.num_feature_channels);
	
=======
	tp_estimator = cell(feature1.num_feature_channels, 1);

>>>>>>> 6aa90dc9
	for n = 1:feature1.num_feature_channels
		tp_estimator{n} = tpe_autocorrelation;
		tp_estimator{n}.initialise(feature1.feature_matrix(:, n), ...
			feature1.feature_sample_rate, sprintf('acf-feature1-ch%d', n));
	end

	% pick some sample frames to plot
	sample_frames = round(linspace(1, tp_estimator{1}.num_feature_frames, 4));
	sample_frames = [sample_frames(2:end-1)];

	for n = 1:feature1.num_feature_channels
		tp_estimator{n}.compute_tempo_phase_estimates;
		if output_data
			tp_estimator{n}.output_tempo_phase_data(data_output_directory);
<<<<<<< HEAD
		end
    end
    rubbish=1;
end
	

	
	
=======
		else
			tp_estimator{n}.plot_sample_intermediate_data(sample_frames);
		end
	end
end
>>>>>>> 6aa90dc9
<|MERGE_RESOLUTION|>--- conflicted
+++ resolved
@@ -23,13 +23,8 @@
 
 	% make a tempo_phase estimator for each channel of feature1, since
 	% each channel is analysed independently
-<<<<<<< HEAD
-	tp_estimator = cell(feature1.num_feature_channels);
-	
-=======
 	tp_estimator = cell(feature1.num_feature_channels, 1);
 
->>>>>>> 6aa90dc9
 	for n = 1:feature1.num_feature_channels
 		tp_estimator{n} = tpe_autocorrelation;
 		tp_estimator{n}.initialise(feature1.feature_matrix(:, n), ...
@@ -39,24 +34,18 @@
 	% pick some sample frames to plot
 	sample_frames = round(linspace(1, tp_estimator{1}.num_feature_frames, 4));
 	sample_frames = [sample_frames(2:end-1)];
-
+    
 	for n = 1:feature1.num_feature_channels
 		tp_estimator{n}.compute_tempo_phase_estimates;
 		if output_data
 			tp_estimator{n}.output_tempo_phase_data(data_output_directory);
-<<<<<<< HEAD
-		end
-    end
-    rubbish=1;
-end
-	
-
-	
-	
-=======
 		else
 			tp_estimator{n}.plot_sample_intermediate_data(sample_frames);
 		end
-	end
-end
->>>>>>> 6aa90dc9
+    end
+    
+    aggregation = aggregator_demo;
+    aggregation.initialise(tp_estimator);
+    aggregation.curr_frame = 12;
+    aggregation.plot_tempo_phase_data();
+end