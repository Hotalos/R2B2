--- conflicted
+++ resolved
@@ -21,7 +21,7 @@
 	feature1 = odf_klapuri;
 	feature1.initialise(audio_data, audio_sample_rate, ...
 		'klapuris_feature');
-
+    
 	feature1.compute_feature;
 
 	% make a tempo_phase estimator for each channel of feature1, since
@@ -34,12 +34,6 @@
 			feature1.feature_sample_rate, sprintf('acf-feature1-ch%d', n));
 	end
 
-	% pick some sample frames to plot
-<<<<<<< HEAD
-	sample_frames = round(linspace(1, tp_estimator{1}.num_feature_frames, 4));
-	sample_frames = [sample_frames(2:end-1)];
-    
-=======
 	% plot all the frames!
 	num_sample_frames = tp_estimator{1}.num_feature_frames/10;
 	sample_frames = round(linspace(1, ...
@@ -49,14 +43,39 @@
 	sample_frames = [sample_frames(end-1:-1:1)];
 	disp('Sample frames:'); disp(sample_frames);
 
->>>>>>> 162f3cc0
 	for n = 1:feature1.num_feature_channels
 		tp_estimator{n}.compute_tempo_phase_estimates;
 		if output_data
 			tp_estimator{n}.output_tempo_phase_data(data_output_directory);
 		end
-	end
-
+    end
+    
+    % ==== AGGREGATOR ====
+    % setup the aggregator
+    agg = aggregator;
+    agg.initialise();
+    
+    % feed it each of the windows
+    figure % new figure
+    for i=1:length(tp_estimator{1}.tempo_phase_estimates)
+        agg.add_window(tp_estimator, i);
+        tempo = 60/(agg.curr_tp_estimate(1)/tp_estimator{1}.feature_sample_rate);
+        hold on
+        scatter(i, tempo, 'b')
+        hold off
+    end
+    
+    a = aggregator_demo;
+    test_windows = [2, 8, 12, 24, 36];
+    for i=1:length(test_windows)
+        %a.plot_tempo_clustering_demo(agg.hypothesis_data{test_windows(i)}, ...
+        %    agg.estimate_windows{test_windows(i)});
+        %a.plot_phase_cluster_sets(agg.hypothesis_data{test_windows(i)});
+        %display(agg.hypothesis_data{test_windows(i)}.P_p_given_t_at_h);
+    end
+    
+    % ===================
+    
 	if output_data == 0
 		% do scatter plot of all estimates in sample frames
 		for k = sample_frames
@@ -81,9 +100,4 @@
 			ylabel('Offset from frame end (seconds)');
 		end
     end
-    
-    aggregation = aggregator_demo;
-    aggregation.initialise(tp_estimator);
-    aggregation.curr_frame = 12;
-    aggregation.plot_tempo_phase_data();
 end